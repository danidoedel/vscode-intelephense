--- conflicted
+++ resolved
@@ -140,12 +140,7 @@
     },
     "dependencies": {
         "fs-extra": "^4.0.2",
-<<<<<<< HEAD
-        "mkdirp": "^0.5.1",
         "vscode-languageclient": "3.4.5"
-=======
-        "vscode-languageclient": "https://github.com/bmewburn/vscode-languageclient.git"
->>>>>>> 976a0b6e
     },
     "private": true
 }