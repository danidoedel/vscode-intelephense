{
    "name": "vscode-intelephense-client",
    "displayName": "PHP Intelephense",
    "description": "PHP code intelligence for Visual Studio Code",
    "author": {
        "name": "Ben Mewburn",
        "email": "ben@mewburn.id.au"
    },
    "license": "SEE LICENSE IN LICENSE.txt",
<<<<<<< HEAD
    "version": "1.2.2a",
=======
    "version": "1.2.3",
>>>>>>> 942df44c
    "publisher": "bmewburn",
    "engines": {
        "vscode": "^1.33.0"
    },
    "categories": [
        "Programming Languages",
        "Linters",
        "Formatters"
    ],
    "preview": false,
    "activationEvents": [
        "onLanguage:php"
    ],
    "keywords": [
        "php",
        "intellisense",
        "references",
        "symbols",
        "format",
        "multi-root ready",
        "language server",
        "autocomplete",
        "language",
        "support"
    ],
    "bugs": {
        "url": "https://github.com/bmewburn/vscode-intelephense/issues"
    },
    "homepage": "https://intelephense.com",
    "repository": {
        "type": "git",
        "url": "https://github.com/bmewburn/vscode-intelephense.git"
    },
    "icon": "images/elephpant.png",
    "main": "./lib/extension",
    "files": [
        "/lib",
        "/images",
        "/CHANGELOG.md",
        "/README.md",
        "/LICENSE.txt",
        "/package.json"
    ],
    "contributes": {
        "languages": [
            {
                "id": "php"
            }
        ],
        "commands": [
            {
                "command": "intelephense.index.workspace",
                "title": "Index workspace",
                "category": "Intelephense"
            },
            {
                "command": "intelephense.cancel.indexing",
                "title": "Cancel indexing",
                "category": "Intelephense"
            },
            {
                "command": "intelephense.enter.key",
                "title": "Enter licence key",
                "category": "Intelephense"
            }
        ],
        "menus": {
            "commandPalette": [
                {
                    "command": "intelephense.index.workspace",
                    "when": "resourceLangId == php"
                },
                {
                    "command": "intelephense.cancel.indexing",
                    "when": "resourceLangId == php"
                },
                {
                    "command": "intelephense.enter.key",
                    "when": "resourceLangId == php"
                }
            ]
        },
        "configuration": {
            "type": "object",
            "title": "intelephense",
            "properties": {
                "intelephense.files.maxSize": {
                    "type": "number",
                    "default": 1000000,
                    "description": "Maximum file size in bytes.",
                    "scope": "window"
                },
                "intelephense.files.associations": {
                    "type": "array",
                    "default": [
                        "*.php",
                        "*.phtml"
                    ],
                    "description": "Configure glob patterns to make files available for language server features. Inherits from files.associations.",
                    "scope": "window"
                },
                "intelephense.files.exclude": {
                    "type": "array",
                    "items": {
                        "type": "string"
                    },
                    "default": [
                        "**/.git/**",
                        "**/.svn/**",
                        "**/.hg/**",
                        "**/CVS/**",
                        "**/.DS_Store/**",
                        "**/node_modules/**",
                        "**/bower_components/**",
                        "**/vendor/**/{Test,test,Tests,tests}/**"
                    ],
                    "description": "Configure glob patterns to exclude certain files and folders from all language server features. Inherits from files.exclude.",
                    "scope": "resource"
                },
                "intelephense.stubs": {
                    "type": "array",
                    "items": {
                        "type": "string"
                    },
                    "default": [
                        "apache",
                        "bcmath",
                        "bz2",
                        "calendar",
                        "com_dotnet",
                        "Core",
                        "ctype",
                        "curl",
                        "date",
                        "dba",
                        "dom",
                        "enchant",
                        "exif",
                        "fileinfo",
                        "filter",
                        "fpm",
                        "ftp",
                        "gd",
                        "hash",
                        "iconv",
                        "imap",
                        "interbase",
                        "intl",
                        "json",
                        "ldap",
                        "libxml",
                        "mbstring",
                        "mcrypt",
                        "meta",
                        "mssql",
                        "mysqli",
                        "oci8",
                        "odbc",
                        "openssl",
                        "pcntl",
                        "pcre",
                        "PDO",
                        "pdo_ibm",
                        "pdo_mysql",
                        "pdo_pgsql",
                        "pdo_sqlite",
                        "pgsql",
                        "Phar",
                        "posix",
                        "pspell",
                        "readline",
                        "recode",
                        "Reflection",
                        "regex",
                        "session",
                        "shmop",
                        "SimpleXML",
                        "snmp",
                        "soap",
                        "sockets",
                        "sodium",
                        "SPL",
                        "sqlite3",
                        "standard",
                        "superglobals",
                        "sybase",
                        "sysvmsg",
                        "sysvsem",
                        "sysvshm",
                        "tidy",
                        "tokenizer",
                        "wddx",
                        "xml",
                        "xmlreader",
                        "xmlrpc",
                        "xmlwriter",
                        "Zend OPcache",
                        "zip",
                        "zlib"
                    ],
                    "description": "Configure stub files for built in symbols and common extensions. The default setting includes PHP core and all bundled extensions.",
                    "scope": "window"
                },
                "intelephense.completion.insertUseDeclaration": {
                    "type": "boolean",
                    "default": true,
                    "description": "Use declarations will be automatically inserted for namespaced classes, traits, interfaces, functions, and constants.",
                    "scope": "window"
                },
                "intelephense.completion.fullyQualifyGlobalConstantsAndFunctions": {
                    "type": "boolean",
                    "default": false,
                    "description": "Global namespace constants and functions will be fully qualified (prefixed with a backslash).",
                    "scope": "window"
                },
                "intelephense.completion.triggerParameterHints": {
                    "type": "boolean",
                    "default": true,
                    "description": "Method and function completions will include parentheses and trigger parameter hints.",
                    "scope": "window"
                },
                "intelephense.completion.maxItems": {
                    "type": "number",
                    "default": 100,
                    "description": "The maximum number of completion items returned per request.",
                    "scope": "window"
                },
                "intelephense.format.enable": {
                    "type": "boolean",
                    "default": true,
                    "description": "Enables formatting.",
                    "scope": "window"
                },
                "intelephense.environment.documentRoot": {
                    "type": "string",
                    "description": "The directory of the entry point to the application (index.php). Defaults to the first workspace folder. Used for resolving script inclusion.",
                    "scope": "window"
                },
                "intelephense.environment.includePaths": {
                    "type": "array",
                    "items": {
                        "type": "string"
                    },
                    "description": "The include paths (as individual path items) as defined in the include_path ini setting. Used for resolving script inclusion.",
                    "scope": "window"
                },
                "intelephense.runtime": {
                    "type": "string",
                    "description": "Path to a Node.js executable. Use this if you wish to control memory usage or use a newer version of Node.js. Defaults to Node.js shipped with VSCode.",
                    "scope": "machine"
                },
                "intelephense.maxMemory": {
                    "type": "number",
                    "description": "Maximum memory (in MB) that the server should use. Only applicable if runtime has been set. Minimum 256. Defaults to ~1500 when using default runtime.",
                    "scope": "window"
                },
                "intelephense.licenceKey": {
                    "type": "string",
                    "description": "Enter your intelephense licence key here to access premium features.",
                    "scope": "application"
                },
                "intelephense.telemetry.enabled": {
                    "type": "boolean",
                    "description": "Anonymous usage and crash data will be sent to Azure Application Insights. Inherits from telemetry.enableTelemetry.",
                    "scope": "window",
                    "default": null
                },
                "intelephense.rename.exclude": {
                    "type": "array",
                    "items": {
                        "type": "string"
                    },
                    "default": [
                        "**/vendor/**"
                    ],
                    "description": "Glob patterns to exclude files and folders from having symbols renamed. Rename operation will fail if references and/or definitions are found in excluded files/folders.",
                    "scope": "resource"
                },
                "intelephense.trace.server": {
                    "type": "string",
                    "enum": [
                        "off",
                        "messages",
                        "verbose"
                    ],
                    "default": "off",
                    "description": "Traces the communication between VSCode and the intelephense language server.",
                    "scope": "window"
                }
            }
        }
    },
    "scripts": {
        "vscode:prepublish": "npm run production",
        "compile": "rimraf out/* && tsc -p ./",
        "update-vscode": "node ./node_modules/vscode/bin/install",
        "postinstall": "node ./node_modules/vscode/bin/install",
        "production": "rimraf lib && webpack --config webpack.config.js"
    },
    "devDependencies": {
        "@types/fs-extra": "^8.0.0",
        "@types/mocha": "^5.2.7",
        "@types/node": "^10.14.12",
        "@types/semver": "^6.0.1",
        "rimraf": "^2.6.3",
        "ts-loader": "^6.0.4",
        "typescript": "^3.5.3",
        "vscode": "^1.1.35",
        "webpack": "^4.35.3",
        "webpack-cli": "^3.3.5"
    },
    "dependencies": {
        "fs-extra": "^8.1.0",
        "intelephense": "^1.2.3",
        "semver": "^6.2.0",
        "vscode-languageclient": "^5.3.0-next.6"
    },
    "private": true
}<|MERGE_RESOLUTION|>--- conflicted
+++ resolved
@@ -1,333 +1,329 @@
 {
-    "name": "vscode-intelephense-client",
-    "displayName": "PHP Intelephense",
-    "description": "PHP code intelligence for Visual Studio Code",
-    "author": {
-        "name": "Ben Mewburn",
-        "email": "ben@mewburn.id.au"
-    },
-    "license": "SEE LICENSE IN LICENSE.txt",
-<<<<<<< HEAD
-    "version": "1.2.2a",
-=======
-    "version": "1.2.3",
->>>>>>> 942df44c
-    "publisher": "bmewburn",
-    "engines": {
-        "vscode": "^1.33.0"
-    },
-    "categories": [
-        "Programming Languages",
-        "Linters",
-        "Formatters"
-    ],
-    "preview": false,
-    "activationEvents": [
-        "onLanguage:php"
-    ],
-    "keywords": [
-        "php",
-        "intellisense",
-        "references",
-        "symbols",
-        "format",
-        "multi-root ready",
-        "language server",
-        "autocomplete",
-        "language",
-        "support"
-    ],
-    "bugs": {
-        "url": "https://github.com/bmewburn/vscode-intelephense/issues"
-    },
-    "homepage": "https://intelephense.com",
-    "repository": {
-        "type": "git",
-        "url": "https://github.com/bmewburn/vscode-intelephense.git"
-    },
-    "icon": "images/elephpant.png",
-    "main": "./lib/extension",
-    "files": [
-        "/lib",
-        "/images",
-        "/CHANGELOG.md",
-        "/README.md",
-        "/LICENSE.txt",
-        "/package.json"
-    ],
-    "contributes": {
-        "languages": [
-            {
-                "id": "php"
+      "name": "vscode-intelephense-client",
+      "displayName": "PHP Intelephense",
+      "description": "PHP code intelligence for Visual Studio Code",
+      "author": {
+            "name": "Ben Mewburn",
+            "email": "ben@mewburn.id.au"
+      },
+      "license": "SEE LICENSE IN LICENSE.txt",
+      "version": "1.2.3",
+      "publisher": "bmewburn",
+      "engines": {
+            "vscode": "^1.33.0"
+      },
+      "categories": [
+            "Programming Languages",
+            "Linters",
+            "Formatters"
+      ],
+      "preview": false,
+      "activationEvents": [
+            "onLanguage:php"
+      ],
+      "keywords": [
+            "php",
+            "intellisense",
+            "references",
+            "symbols",
+            "format",
+            "multi-root ready",
+            "language server",
+            "autocomplete",
+            "language",
+            "support"
+      ],
+      "bugs": {
+            "url": "https://github.com/bmewburn/vscode-intelephense/issues"
+      },
+      "homepage": "https://intelephense.com",
+      "repository": {
+            "type": "git",
+            "url": "https://github.com/bmewburn/vscode-intelephense.git"
+      },
+      "icon": "images/elephpant.png",
+      "main": "./lib/extension",
+      "files": [
+            "/lib",
+            "/images",
+            "/CHANGELOG.md",
+            "/README.md",
+            "/LICENSE.txt",
+            "/package.json"
+      ],
+      "contributes": {
+            "languages": [
+                  {
+                        "id": "php"
+                  }
+            ],
+            "commands": [
+                  {
+                        "command": "intelephense.index.workspace",
+                        "title": "Index workspace",
+                        "category": "Intelephense"
+                  },
+                  {
+                        "command": "intelephense.cancel.indexing",
+                        "title": "Cancel indexing",
+                        "category": "Intelephense"
+                  },
+                  {
+                        "command": "intelephense.enter.key",
+                        "title": "Enter licence key",
+                        "category": "Intelephense"
+                  }
+            ],
+            "menus": {
+                  "commandPalette": [
+                        {
+                              "command": "intelephense.index.workspace",
+                              "when": "resourceLangId == php"
+                        },
+                        {
+                              "command": "intelephense.cancel.indexing",
+                              "when": "resourceLangId == php"
+                        },
+                        {
+                              "command": "intelephense.enter.key",
+                              "when": "resourceLangId == php"
+                        }
+                  ]
+            },
+            "configuration": {
+                  "type": "object",
+                  "title": "intelephense",
+                  "properties": {
+                        "intelephense.files.maxSize": {
+                              "type": "number",
+                              "default": 1000000,
+                              "description": "Maximum file size in bytes.",
+                              "scope": "window"
+                        },
+                        "intelephense.files.associations": {
+                              "type": "array",
+                              "default": [
+                                    "*.php",
+                                    "*.phtml"
+                              ],
+                              "description": "Configure glob patterns to make files available for language server features. Inherits from files.associations.",
+                              "scope": "window"
+                        },
+                        "intelephense.files.exclude": {
+                              "type": "array",
+                              "items": {
+                                    "type": "string"
+                              },
+                              "default": [
+                                    "**/.git/**",
+                                    "**/.svn/**",
+                                    "**/.hg/**",
+                                    "**/CVS/**",
+                                    "**/.DS_Store/**",
+                                    "**/node_modules/**",
+                                    "**/bower_components/**",
+                                    "**/vendor/**/{Test,test,Tests,tests}/**"
+                              ],
+                              "description": "Configure glob patterns to exclude certain files and folders from all language server features. Inherits from files.exclude.",
+                              "scope": "resource"
+                        },
+                        "intelephense.stubs": {
+                              "type": "array",
+                              "items": {
+                                    "type": "string"
+                              },
+                              "default": [
+                                    "apache",
+                                    "bcmath",
+                                    "bz2",
+                                    "calendar",
+                                    "com_dotnet",
+                                    "Core",
+                                    "ctype",
+                                    "curl",
+                                    "date",
+                                    "dba",
+                                    "dom",
+                                    "enchant",
+                                    "exif",
+                                    "fileinfo",
+                                    "filter",
+                                    "fpm",
+                                    "ftp",
+                                    "gd",
+                                    "hash",
+                                    "iconv",
+                                    "imap",
+                                    "interbase",
+                                    "intl",
+                                    "json",
+                                    "ldap",
+                                    "libxml",
+                                    "mbstring",
+                                    "mcrypt",
+                                    "meta",
+                                    "mssql",
+                                    "mysqli",
+                                    "oci8",
+                                    "odbc",
+                                    "openssl",
+                                    "pcntl",
+                                    "pcre",
+                                    "PDO",
+                                    "pdo_ibm",
+                                    "pdo_mysql",
+                                    "pdo_pgsql",
+                                    "pdo_sqlite",
+                                    "pgsql",
+                                    "Phar",
+                                    "posix",
+                                    "pspell",
+                                    "readline",
+                                    "recode",
+                                    "Reflection",
+                                    "regex",
+                                    "session",
+                                    "shmop",
+                                    "SimpleXML",
+                                    "snmp",
+                                    "soap",
+                                    "sockets",
+                                    "sodium",
+                                    "SPL",
+                                    "sqlite3",
+                                    "standard",
+                                    "superglobals",
+                                    "sybase",
+                                    "sysvmsg",
+                                    "sysvsem",
+                                    "sysvshm",
+                                    "tidy",
+                                    "tokenizer",
+                                    "wddx",
+                                    "xml",
+                                    "xmlreader",
+                                    "xmlrpc",
+                                    "xmlwriter",
+                                    "Zend OPcache",
+                                    "zip",
+                                    "zlib"
+                              ],
+                              "description": "Configure stub files for built in symbols and common extensions. The default setting includes PHP core and all bundled extensions.",
+                              "scope": "window"
+                        },
+                        "intelephense.completion.insertUseDeclaration": {
+                              "type": "boolean",
+                              "default": true,
+                              "description": "Use declarations will be automatically inserted for namespaced classes, traits, interfaces, functions, and constants.",
+                              "scope": "window"
+                        },
+                        "intelephense.completion.fullyQualifyGlobalConstantsAndFunctions": {
+                              "type": "boolean",
+                              "default": false,
+                              "description": "Global namespace constants and functions will be fully qualified (prefixed with a backslash).",
+                              "scope": "window"
+                        },
+                        "intelephense.completion.triggerParameterHints": {
+                              "type": "boolean",
+                              "default": true,
+                              "description": "Method and function completions will include parentheses and trigger parameter hints.",
+                              "scope": "window"
+                        },
+                        "intelephense.completion.maxItems": {
+                              "type": "number",
+                              "default": 100,
+                              "description": "The maximum number of completion items returned per request.",
+                              "scope": "window"
+                        },
+                        "intelephense.format.enable": {
+                              "type": "boolean",
+                              "default": true,
+                              "description": "Enables formatting.",
+                              "scope": "window"
+                        },
+                        "intelephense.environment.documentRoot": {
+                              "type": "string",
+                              "description": "The directory of the entry point to the application (index.php). Defaults to the first workspace folder. Used for resolving script inclusion.",
+                              "scope": "window"
+                        },
+                        "intelephense.environment.includePaths": {
+                              "type": "array",
+                              "items": {
+                                    "type": "string"
+                              },
+                              "description": "The include paths (as individual path items) as defined in the include_path ini setting. Used for resolving script inclusion.",
+                              "scope": "window"
+                        },
+                        "intelephense.runtime": {
+                              "type": "string",
+                              "description": "Path to a Node.js executable. Use this if you wish to control memory usage or use a newer version of Node.js. Defaults to Node.js shipped with VSCode.",
+                              "scope": "machine"
+                        },
+                        "intelephense.maxMemory": {
+                              "type": "number",
+                              "description": "Maximum memory (in MB) that the server should use. Only applicable if runtime has been set. Minimum 256. Defaults to ~1500 when using default runtime.",
+                              "scope": "window"
+                        },
+                        "intelephense.licenceKey": {
+                              "type": "string",
+                              "description": "Enter your intelephense licence key here to access premium features.",
+                              "scope": "application"
+                        },
+                        "intelephense.telemetry.enabled": {
+                              "type": "boolean",
+                              "description": "Anonymous usage and crash data will be sent to Azure Application Insights. Inherits from telemetry.enableTelemetry.",
+                              "scope": "window",
+                              "default": null
+                        },
+                        "intelephense.rename.exclude": {
+                              "type": "array",
+                              "items": {
+                                    "type": "string"
+                              },
+                              "default": [
+                                    "**/vendor/**"
+                              ],
+                              "description": "Glob patterns to exclude files and folders from having symbols renamed. Rename operation will fail if references and/or definitions are found in excluded files/folders.",
+                              "scope": "resource"
+                        },
+                        "intelephense.trace.server": {
+                              "type": "string",
+                              "enum": [
+                                    "off",
+                                    "messages",
+                                    "verbose"
+                              ],
+                              "default": "off",
+                              "description": "Traces the communication between VSCode and the intelephense language server.",
+                              "scope": "window"
+                        }
+                  }
             }
-        ],
-        "commands": [
-            {
-                "command": "intelephense.index.workspace",
-                "title": "Index workspace",
-                "category": "Intelephense"
-            },
-            {
-                "command": "intelephense.cancel.indexing",
-                "title": "Cancel indexing",
-                "category": "Intelephense"
-            },
-            {
-                "command": "intelephense.enter.key",
-                "title": "Enter licence key",
-                "category": "Intelephense"
-            }
-        ],
-        "menus": {
-            "commandPalette": [
-                {
-                    "command": "intelephense.index.workspace",
-                    "when": "resourceLangId == php"
-                },
-                {
-                    "command": "intelephense.cancel.indexing",
-                    "when": "resourceLangId == php"
-                },
-                {
-                    "command": "intelephense.enter.key",
-                    "when": "resourceLangId == php"
-                }
-            ]
-        },
-        "configuration": {
-            "type": "object",
-            "title": "intelephense",
-            "properties": {
-                "intelephense.files.maxSize": {
-                    "type": "number",
-                    "default": 1000000,
-                    "description": "Maximum file size in bytes.",
-                    "scope": "window"
-                },
-                "intelephense.files.associations": {
-                    "type": "array",
-                    "default": [
-                        "*.php",
-                        "*.phtml"
-                    ],
-                    "description": "Configure glob patterns to make files available for language server features. Inherits from files.associations.",
-                    "scope": "window"
-                },
-                "intelephense.files.exclude": {
-                    "type": "array",
-                    "items": {
-                        "type": "string"
-                    },
-                    "default": [
-                        "**/.git/**",
-                        "**/.svn/**",
-                        "**/.hg/**",
-                        "**/CVS/**",
-                        "**/.DS_Store/**",
-                        "**/node_modules/**",
-                        "**/bower_components/**",
-                        "**/vendor/**/{Test,test,Tests,tests}/**"
-                    ],
-                    "description": "Configure glob patterns to exclude certain files and folders from all language server features. Inherits from files.exclude.",
-                    "scope": "resource"
-                },
-                "intelephense.stubs": {
-                    "type": "array",
-                    "items": {
-                        "type": "string"
-                    },
-                    "default": [
-                        "apache",
-                        "bcmath",
-                        "bz2",
-                        "calendar",
-                        "com_dotnet",
-                        "Core",
-                        "ctype",
-                        "curl",
-                        "date",
-                        "dba",
-                        "dom",
-                        "enchant",
-                        "exif",
-                        "fileinfo",
-                        "filter",
-                        "fpm",
-                        "ftp",
-                        "gd",
-                        "hash",
-                        "iconv",
-                        "imap",
-                        "interbase",
-                        "intl",
-                        "json",
-                        "ldap",
-                        "libxml",
-                        "mbstring",
-                        "mcrypt",
-                        "meta",
-                        "mssql",
-                        "mysqli",
-                        "oci8",
-                        "odbc",
-                        "openssl",
-                        "pcntl",
-                        "pcre",
-                        "PDO",
-                        "pdo_ibm",
-                        "pdo_mysql",
-                        "pdo_pgsql",
-                        "pdo_sqlite",
-                        "pgsql",
-                        "Phar",
-                        "posix",
-                        "pspell",
-                        "readline",
-                        "recode",
-                        "Reflection",
-                        "regex",
-                        "session",
-                        "shmop",
-                        "SimpleXML",
-                        "snmp",
-                        "soap",
-                        "sockets",
-                        "sodium",
-                        "SPL",
-                        "sqlite3",
-                        "standard",
-                        "superglobals",
-                        "sybase",
-                        "sysvmsg",
-                        "sysvsem",
-                        "sysvshm",
-                        "tidy",
-                        "tokenizer",
-                        "wddx",
-                        "xml",
-                        "xmlreader",
-                        "xmlrpc",
-                        "xmlwriter",
-                        "Zend OPcache",
-                        "zip",
-                        "zlib"
-                    ],
-                    "description": "Configure stub files for built in symbols and common extensions. The default setting includes PHP core and all bundled extensions.",
-                    "scope": "window"
-                },
-                "intelephense.completion.insertUseDeclaration": {
-                    "type": "boolean",
-                    "default": true,
-                    "description": "Use declarations will be automatically inserted for namespaced classes, traits, interfaces, functions, and constants.",
-                    "scope": "window"
-                },
-                "intelephense.completion.fullyQualifyGlobalConstantsAndFunctions": {
-                    "type": "boolean",
-                    "default": false,
-                    "description": "Global namespace constants and functions will be fully qualified (prefixed with a backslash).",
-                    "scope": "window"
-                },
-                "intelephense.completion.triggerParameterHints": {
-                    "type": "boolean",
-                    "default": true,
-                    "description": "Method and function completions will include parentheses and trigger parameter hints.",
-                    "scope": "window"
-                },
-                "intelephense.completion.maxItems": {
-                    "type": "number",
-                    "default": 100,
-                    "description": "The maximum number of completion items returned per request.",
-                    "scope": "window"
-                },
-                "intelephense.format.enable": {
-                    "type": "boolean",
-                    "default": true,
-                    "description": "Enables formatting.",
-                    "scope": "window"
-                },
-                "intelephense.environment.documentRoot": {
-                    "type": "string",
-                    "description": "The directory of the entry point to the application (index.php). Defaults to the first workspace folder. Used for resolving script inclusion.",
-                    "scope": "window"
-                },
-                "intelephense.environment.includePaths": {
-                    "type": "array",
-                    "items": {
-                        "type": "string"
-                    },
-                    "description": "The include paths (as individual path items) as defined in the include_path ini setting. Used for resolving script inclusion.",
-                    "scope": "window"
-                },
-                "intelephense.runtime": {
-                    "type": "string",
-                    "description": "Path to a Node.js executable. Use this if you wish to control memory usage or use a newer version of Node.js. Defaults to Node.js shipped with VSCode.",
-                    "scope": "machine"
-                },
-                "intelephense.maxMemory": {
-                    "type": "number",
-                    "description": "Maximum memory (in MB) that the server should use. Only applicable if runtime has been set. Minimum 256. Defaults to ~1500 when using default runtime.",
-                    "scope": "window"
-                },
-                "intelephense.licenceKey": {
-                    "type": "string",
-                    "description": "Enter your intelephense licence key here to access premium features.",
-                    "scope": "application"
-                },
-                "intelephense.telemetry.enabled": {
-                    "type": "boolean",
-                    "description": "Anonymous usage and crash data will be sent to Azure Application Insights. Inherits from telemetry.enableTelemetry.",
-                    "scope": "window",
-                    "default": null
-                },
-                "intelephense.rename.exclude": {
-                    "type": "array",
-                    "items": {
-                        "type": "string"
-                    },
-                    "default": [
-                        "**/vendor/**"
-                    ],
-                    "description": "Glob patterns to exclude files and folders from having symbols renamed. Rename operation will fail if references and/or definitions are found in excluded files/folders.",
-                    "scope": "resource"
-                },
-                "intelephense.trace.server": {
-                    "type": "string",
-                    "enum": [
-                        "off",
-                        "messages",
-                        "verbose"
-                    ],
-                    "default": "off",
-                    "description": "Traces the communication between VSCode and the intelephense language server.",
-                    "scope": "window"
-                }
-            }
-        }
-    },
-    "scripts": {
-        "vscode:prepublish": "npm run production",
-        "compile": "rimraf out/* && tsc -p ./",
-        "update-vscode": "node ./node_modules/vscode/bin/install",
-        "postinstall": "node ./node_modules/vscode/bin/install",
-        "production": "rimraf lib && webpack --config webpack.config.js"
-    },
-    "devDependencies": {
-        "@types/fs-extra": "^8.0.0",
-        "@types/mocha": "^5.2.7",
-        "@types/node": "^10.14.12",
-        "@types/semver": "^6.0.1",
-        "rimraf": "^2.6.3",
-        "ts-loader": "^6.0.4",
-        "typescript": "^3.5.3",
-        "vscode": "^1.1.35",
-        "webpack": "^4.35.3",
-        "webpack-cli": "^3.3.5"
-    },
-    "dependencies": {
-        "fs-extra": "^8.1.0",
-        "intelephense": "^1.2.3",
-        "semver": "^6.2.0",
-        "vscode-languageclient": "^5.3.0-next.6"
-    },
-    "private": true
+      },
+      "scripts": {
+            "vscode:prepublish": "npm run production",
+            "compile": "rimraf out/* && tsc -p ./",
+            "update-vscode": "node ./node_modules/vscode/bin/install",
+            "postinstall": "node ./node_modules/vscode/bin/install",
+            "production": "rimraf lib && webpack --config webpack.config.js"
+      },
+      "devDependencies": {
+            "@types/fs-extra": "^8.0.0",
+            "@types/mocha": "^5.2.7",
+            "@types/node": "^10.14.12",
+            "@types/semver": "^6.0.1",
+            "rimraf": "^2.6.3",
+            "ts-loader": "^6.0.4",
+            "typescript": "^3.5.3",
+            "vscode": "^1.1.35",
+            "webpack": "^4.35.3",
+            "webpack-cli": "^3.3.5"
+      },
+      "dependencies": {
+            "fs-extra": "^8.1.0",
+            "intelephense": "^1.2.3",
+            "semver": "^6.2.0",
+            "vscode-languageclient": "^5.3.0-next.6"
+      },
+      "private": true
 }