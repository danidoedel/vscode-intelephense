/* Copyright (c) Ben Robert Mewburn 
 * Licensed under the MIT Licence.
 */
'use strict';

import * as path from 'path';
import * as semver from 'semver';

import { ExtensionContext, window, commands, workspace, Disposable, languages, IndentAction, env, Uri, ConfigurationTarget, InputBoxOptions } from 'vscode';
import {
	LanguageClient, LanguageClientOptions, ServerOptions,
	TransportKind,
	NotificationType,
	RequestType
} from 'vscode-languageclient';
import { createMiddleware, IntelephenseMiddleware } from './middleware';
import * as fs from 'fs-extra';

const PHP_LANGUAGE_ID = 'php';
<<<<<<< HEAD
const VERSION = '1.2.2a';
=======
const VERSION = '1.2.3';
>>>>>>> 942df44c
const INDEXING_STARTED_NOTIFICATION = new NotificationType('indexingStarted');
const INDEXING_ENDED_NOTIFICATION = new NotificationType('indexingEnded');
const CANCEL_INDEXING_REQUEST = new RequestType('cancelIndexing');
const INDEX_WORKSPACE_CMD_NAME = 'intelephense.index.workspace';
const CANCEL_INDEXING_CMD_NAME = 'intelephense.cancel.indexing';
const ENTER_KEY_CMD_NAME = 'intelephense.enter.key';

let languageClient: LanguageClient;
let extensionContext: ExtensionContext;
let middleware:IntelephenseMiddleware;
let clientDisposable:Disposable;

export async function activate(context: ExtensionContext) {

	languages.setLanguageConfiguration('php', {
		wordPattern: /(-?\d*\.\d\w*)|([^\-\`\~\!\@\#\%\^\&\*\(\)\=\+\[\{\]\}\\\|\;\:\'\"\,\.\<\>\/\?\s]+)/g,
		onEnterRules: [
			{
				// e.g. /** | */
				beforeText: /^\s*\/\*\*(?!\/)([^\*]|\*(?!\/))*$/,
				afterText: /^\s*\*\/$/,
				action: { indentAction: IndentAction.IndentOutdent, appendText: ' * ' }
			},
			{
				// e.g. /** ...|
				beforeText: /^\s*\/\*\*(?!\/)([^\*]|\*(?!\/))*$/,
				action: { indentAction: IndentAction.None, appendText: ' * ' }
			},
			{
				// e.g.  * ...|
				beforeText: /^(\t|(\ \ ))*\ \*(\ ([^\*]|\*(?!\/))*)?$/,
				action: { indentAction: IndentAction.None, appendText: '* ' }
			},
			{
				// e.g.  */|
				beforeText: /^(\t|(\ \ ))*\ \*\/\s*$/,
				action: { indentAction: IndentAction.None, removeText: 1 }
			},
			{
				// e.g.  *-----*/|
				beforeText: /^(\t|(\ \ ))*\ \*[^/]*\*\/\s*$/,
				action: { indentAction: IndentAction.None, removeText: 1 }
			}
		]
	});

	extensionContext = context;
	let versionMemento = context.workspaceState.get<string>('version');
	let clearCache = false;
	context.workspaceState.update('version', VERSION);

	if (!versionMemento || (semver.lt(versionMemento, VERSION))) {
		try {
			await fs.remove(context.storagePath);
		} catch (e) {
			//ignore
		}

		clearCache = true;
	}

	middleware = createMiddleware(() => {
		return languageClient;
	});

	languageClient = createClient(context, middleware, clearCache);
	
	let indexWorkspaceCmdDisposable = commands.registerCommand(INDEX_WORKSPACE_CMD_NAME, indexWorkspace);
	let cancelIndexingCmdDisposable = commands.registerCommand(CANCEL_INDEXING_CMD_NAME, cancelIndexing);
	let enterKeyCmdDisposable = commands.registerCommand(ENTER_KEY_CMD_NAME, enterLicenceKey)

	//push disposables
	context.subscriptions.push(
		indexWorkspaceCmdDisposable,
		cancelIndexingCmdDisposable,
		enterKeyCmdDisposable,
		middleware
	);

	clientDisposable = languageClient.start();
}

function createClient(context:ExtensionContext, middleware:IntelephenseMiddleware, clearCache:boolean) {
	let serverModule: string;
	if (process.env.mode === 'debug') {
		serverModule = context.asAbsolutePath(path.join('node_modules', 'intelephense', 'out', 'server.js'));
	} else {
		serverModule = context.asAbsolutePath(path.join('node_modules', 'intelephense', 'lib', 'intelephense.js'));
	}
	// The debug options for the server
	let debugOptions = {
		execArgv: ["--nolazy", "--inspect=6039", "--trace-warnings", "--preserve-symlinks"],
		detached: true
	};

	// If the extension is launched in debug mode then the debug server options are used
	// Otherwise the run options are used
	let serverOptions: ServerOptions = {
		run: { module: serverModule, transport: TransportKind.ipc },
		debug: { module: serverModule, transport: TransportKind.ipc, options: debugOptions }
	}

	let intelephenseConfig = workspace.getConfiguration('intelephense');
	let runtime = intelephenseConfig.get('runtime') as string | undefined;
	let memory = Math.floor(Number(intelephenseConfig.get('maxMemory')));

	if (runtime) {
		serverOptions.run.runtime = runtime;
		serverOptions.debug.runtime = runtime;
	}

	if (memory && memory > 256) {
		let maxOldSpaceSize = '--max-old-space-size=' + memory.toString();
		serverOptions.run.options = { execArgv: [maxOldSpaceSize] };
		serverOptions.debug.options.execArgv.push(maxOldSpaceSize);
	}

	let initializationOptions = {
		storagePath: context.storagePath,
		clearCache: clearCache,
		globalStoragePath: context.globalStoragePath,
		isVscode: true
	};

	// Options to control the language client
	let clientOptions: LanguageClientOptions = {
		documentSelector: [
			{ language: PHP_LANGUAGE_ID, scheme: 'file' },
			{ language: PHP_LANGUAGE_ID, scheme: 'untitled' }
		],
		initializationOptions: initializationOptions,
		middleware: middleware
	}

	// Create the language client and start the client.
	languageClient = new LanguageClient('intelephense', 'intelephense', serverOptions, clientOptions);
	languageClient.onReady().then(() => {
		registerNotificationListeners();
		showStartMessage(context);
	});
	return languageClient;
}

function showStartMessage(context: ExtensionContext) {
	const globalVersionMementoKey = 'intelephenseVersion';
	let key:string|undefined;
	let intelephenseConfig = workspace.getConfiguration('intelephense');
	if(intelephenseConfig) {
		key = intelephenseConfig.get('licenceKey');
	}
	const lastVersion = context.globalState.get<string>(globalVersionMementoKey);
	const open = 'Open';
	const dismiss = 'Dismiss';
	if (key || (lastVersion && !semver.lt(lastVersion, VERSION))) {
		return;
	}
	window.showInformationMessage(
		`Intelephense updated to ${VERSION}.\nClick 'Open' to read about the latest features and fixes.`,
		open, 
		dismiss
	).then(value => {
		if(value === open) {
			env.openExternal(Uri.parse('https://intelephense.com'));
		} else {
			context.globalState.update(globalVersionMementoKey, VERSION);
		}
	});
}

export function deactivate() {
	if (!languageClient) {
		return undefined;
	}
	return languageClient.stop();
}

function indexWorkspace() {
	if(!languageClient) {
		return;
	}
	languageClient.stop().then(_ => {
		clientDisposable.dispose();
		languageClient = createClient(extensionContext, middleware, true);
		clientDisposable = languageClient.start();
	});
}

function cancelIndexing() {
	languageClient.sendRequest(CANCEL_INDEXING_REQUEST.method);
}

function enterLicenceKey() {
	
	let currentValue = workspace.getConfiguration('intelephense').get<string>('licenceKey', '');
	let options:InputBoxOptions = {
		prompt: 'Intelephense Licence Key',
		ignoreFocusOut: true,
		validateInput: v => {
			v = v.trim();
			if(v && !/^[0-9a-zA-Z]{15}$/.test(v)) {
				return 'A licence key must be a 15 character alphanumeric string.'
			}
			return '';
		}
	}

	if(currentValue) {
		options.value = currentValue;
	}

	window.showInputBox(options).then(key => {
		if(key !== undefined) {
			workspace.getConfiguration('intelephense').update('licenceKey', key, ConfigurationTarget.Global);
		}
	});
}

function registerNotificationListeners() {
	let resolveIndexingPromise: () => void;
	languageClient.onNotification(INDEXING_STARTED_NOTIFICATION.method, () => {
		window.setStatusBarMessage('$(sync~spin) intelephense ' + VERSION.toString() + ' indexing ...', new Promise((resolve, reject) => {
			resolveIndexingPromise = () => {
				resolve();
			}
		}));
	});

	languageClient.onNotification(INDEXING_ENDED_NOTIFICATION.method, () => {
		if (resolveIndexingPromise) {
			resolveIndexingPromise();
		}
		resolveIndexingPromise = undefined;
	});
}
<|MERGE_RESOLUTION|>--- conflicted
+++ resolved
@@ -1,258 +1,254 @@
-/* Copyright (c) Ben Robert Mewburn 
- * Licensed under the MIT Licence.
- */
-'use strict';
-
-import * as path from 'path';
-import * as semver from 'semver';
-
-import { ExtensionContext, window, commands, workspace, Disposable, languages, IndentAction, env, Uri, ConfigurationTarget, InputBoxOptions } from 'vscode';
-import {
-	LanguageClient, LanguageClientOptions, ServerOptions,
-	TransportKind,
-	NotificationType,
-	RequestType
-} from 'vscode-languageclient';
-import { createMiddleware, IntelephenseMiddleware } from './middleware';
-import * as fs from 'fs-extra';
-
-const PHP_LANGUAGE_ID = 'php';
-<<<<<<< HEAD
-const VERSION = '1.2.2a';
-=======
-const VERSION = '1.2.3';
->>>>>>> 942df44c
-const INDEXING_STARTED_NOTIFICATION = new NotificationType('indexingStarted');
-const INDEXING_ENDED_NOTIFICATION = new NotificationType('indexingEnded');
-const CANCEL_INDEXING_REQUEST = new RequestType('cancelIndexing');
-const INDEX_WORKSPACE_CMD_NAME = 'intelephense.index.workspace';
-const CANCEL_INDEXING_CMD_NAME = 'intelephense.cancel.indexing';
-const ENTER_KEY_CMD_NAME = 'intelephense.enter.key';
-
-let languageClient: LanguageClient;
-let extensionContext: ExtensionContext;
-let middleware:IntelephenseMiddleware;
-let clientDisposable:Disposable;
-
-export async function activate(context: ExtensionContext) {
-
-	languages.setLanguageConfiguration('php', {
-		wordPattern: /(-?\d*\.\d\w*)|([^\-\`\~\!\@\#\%\^\&\*\(\)\=\+\[\{\]\}\\\|\;\:\'\"\,\.\<\>\/\?\s]+)/g,
-		onEnterRules: [
-			{
-				// e.g. /** | */
-				beforeText: /^\s*\/\*\*(?!\/)([^\*]|\*(?!\/))*$/,
-				afterText: /^\s*\*\/$/,
-				action: { indentAction: IndentAction.IndentOutdent, appendText: ' * ' }
-			},
-			{
-				// e.g. /** ...|
-				beforeText: /^\s*\/\*\*(?!\/)([^\*]|\*(?!\/))*$/,
-				action: { indentAction: IndentAction.None, appendText: ' * ' }
-			},
-			{
-				// e.g.  * ...|
-				beforeText: /^(\t|(\ \ ))*\ \*(\ ([^\*]|\*(?!\/))*)?$/,
-				action: { indentAction: IndentAction.None, appendText: '* ' }
-			},
-			{
-				// e.g.  */|
-				beforeText: /^(\t|(\ \ ))*\ \*\/\s*$/,
-				action: { indentAction: IndentAction.None, removeText: 1 }
-			},
-			{
-				// e.g.  *-----*/|
-				beforeText: /^(\t|(\ \ ))*\ \*[^/]*\*\/\s*$/,
-				action: { indentAction: IndentAction.None, removeText: 1 }
-			}
-		]
-	});
-
-	extensionContext = context;
-	let versionMemento = context.workspaceState.get<string>('version');
-	let clearCache = false;
-	context.workspaceState.update('version', VERSION);
-
-	if (!versionMemento || (semver.lt(versionMemento, VERSION))) {
-		try {
-			await fs.remove(context.storagePath);
-		} catch (e) {
-			//ignore
-		}
-
-		clearCache = true;
-	}
-
-	middleware = createMiddleware(() => {
-		return languageClient;
-	});
-
-	languageClient = createClient(context, middleware, clearCache);
-	
-	let indexWorkspaceCmdDisposable = commands.registerCommand(INDEX_WORKSPACE_CMD_NAME, indexWorkspace);
-	let cancelIndexingCmdDisposable = commands.registerCommand(CANCEL_INDEXING_CMD_NAME, cancelIndexing);
-	let enterKeyCmdDisposable = commands.registerCommand(ENTER_KEY_CMD_NAME, enterLicenceKey)
-
-	//push disposables
-	context.subscriptions.push(
-		indexWorkspaceCmdDisposable,
-		cancelIndexingCmdDisposable,
-		enterKeyCmdDisposable,
-		middleware
-	);
-
-	clientDisposable = languageClient.start();
-}
-
-function createClient(context:ExtensionContext, middleware:IntelephenseMiddleware, clearCache:boolean) {
-	let serverModule: string;
-	if (process.env.mode === 'debug') {
-		serverModule = context.asAbsolutePath(path.join('node_modules', 'intelephense', 'out', 'server.js'));
-	} else {
-		serverModule = context.asAbsolutePath(path.join('node_modules', 'intelephense', 'lib', 'intelephense.js'));
-	}
-	// The debug options for the server
-	let debugOptions = {
-		execArgv: ["--nolazy", "--inspect=6039", "--trace-warnings", "--preserve-symlinks"],
-		detached: true
-	};
-
-	// If the extension is launched in debug mode then the debug server options are used
-	// Otherwise the run options are used
-	let serverOptions: ServerOptions = {
-		run: { module: serverModule, transport: TransportKind.ipc },
-		debug: { module: serverModule, transport: TransportKind.ipc, options: debugOptions }
-	}
-
-	let intelephenseConfig = workspace.getConfiguration('intelephense');
-	let runtime = intelephenseConfig.get('runtime') as string | undefined;
-	let memory = Math.floor(Number(intelephenseConfig.get('maxMemory')));
-
-	if (runtime) {
-		serverOptions.run.runtime = runtime;
-		serverOptions.debug.runtime = runtime;
-	}
-
-	if (memory && memory > 256) {
-		let maxOldSpaceSize = '--max-old-space-size=' + memory.toString();
-		serverOptions.run.options = { execArgv: [maxOldSpaceSize] };
-		serverOptions.debug.options.execArgv.push(maxOldSpaceSize);
-	}
-
-	let initializationOptions = {
-		storagePath: context.storagePath,
-		clearCache: clearCache,
-		globalStoragePath: context.globalStoragePath,
-		isVscode: true
-	};
-
-	// Options to control the language client
-	let clientOptions: LanguageClientOptions = {
-		documentSelector: [
-			{ language: PHP_LANGUAGE_ID, scheme: 'file' },
-			{ language: PHP_LANGUAGE_ID, scheme: 'untitled' }
-		],
-		initializationOptions: initializationOptions,
-		middleware: middleware
-	}
-
-	// Create the language client and start the client.
-	languageClient = new LanguageClient('intelephense', 'intelephense', serverOptions, clientOptions);
-	languageClient.onReady().then(() => {
-		registerNotificationListeners();
-		showStartMessage(context);
-	});
-	return languageClient;
-}
-
-function showStartMessage(context: ExtensionContext) {
-	const globalVersionMementoKey = 'intelephenseVersion';
-	let key:string|undefined;
-	let intelephenseConfig = workspace.getConfiguration('intelephense');
-	if(intelephenseConfig) {
-		key = intelephenseConfig.get('licenceKey');
-	}
-	const lastVersion = context.globalState.get<string>(globalVersionMementoKey);
-	const open = 'Open';
-	const dismiss = 'Dismiss';
-	if (key || (lastVersion && !semver.lt(lastVersion, VERSION))) {
-		return;
-	}
-	window.showInformationMessage(
-		`Intelephense updated to ${VERSION}.\nClick 'Open' to read about the latest features and fixes.`,
-		open, 
-		dismiss
-	).then(value => {
-		if(value === open) {
-			env.openExternal(Uri.parse('https://intelephense.com'));
-		} else {
-			context.globalState.update(globalVersionMementoKey, VERSION);
-		}
-	});
-}
-
-export function deactivate() {
-	if (!languageClient) {
-		return undefined;
-	}
-	return languageClient.stop();
-}
-
-function indexWorkspace() {
-	if(!languageClient) {
-		return;
-	}
-	languageClient.stop().then(_ => {
-		clientDisposable.dispose();
-		languageClient = createClient(extensionContext, middleware, true);
-		clientDisposable = languageClient.start();
-	});
-}
-
-function cancelIndexing() {
-	languageClient.sendRequest(CANCEL_INDEXING_REQUEST.method);
-}
-
-function enterLicenceKey() {
-	
-	let currentValue = workspace.getConfiguration('intelephense').get<string>('licenceKey', '');
-	let options:InputBoxOptions = {
-		prompt: 'Intelephense Licence Key',
-		ignoreFocusOut: true,
-		validateInput: v => {
-			v = v.trim();
-			if(v && !/^[0-9a-zA-Z]{15}$/.test(v)) {
-				return 'A licence key must be a 15 character alphanumeric string.'
-			}
-			return '';
-		}
-	}
-
-	if(currentValue) {
-		options.value = currentValue;
-	}
-
-	window.showInputBox(options).then(key => {
-		if(key !== undefined) {
-			workspace.getConfiguration('intelephense').update('licenceKey', key, ConfigurationTarget.Global);
-		}
-	});
-}
-
-function registerNotificationListeners() {
-	let resolveIndexingPromise: () => void;
-	languageClient.onNotification(INDEXING_STARTED_NOTIFICATION.method, () => {
-		window.setStatusBarMessage('$(sync~spin) intelephense ' + VERSION.toString() + ' indexing ...', new Promise((resolve, reject) => {
-			resolveIndexingPromise = () => {
-				resolve();
-			}
-		}));
-	});
-
-	languageClient.onNotification(INDEXING_ENDED_NOTIFICATION.method, () => {
-		if (resolveIndexingPromise) {
-			resolveIndexingPromise();
-		}
-		resolveIndexingPromise = undefined;
-	});
-}
+/* Copyright (c) Ben Robert Mewburn 
+ * Licensed under the MIT Licence.
+ */
+'use strict';
+
+import * as path from 'path';
+import * as semver from 'semver';
+
+import { ExtensionContext, window, commands, workspace, Disposable, languages, IndentAction, env, Uri, ConfigurationTarget, InputBoxOptions } from 'vscode';
+import {
+      LanguageClient, LanguageClientOptions, ServerOptions,
+      TransportKind,
+      NotificationType,
+      RequestType
+} from 'vscode-languageclient';
+import { createMiddleware, IntelephenseMiddleware } from './middleware';
+import * as fs from 'fs-extra';
+
+const PHP_LANGUAGE_ID = 'php';
+const VERSION = '1.2.3';
+const INDEXING_STARTED_NOTIFICATION = new NotificationType('indexingStarted');
+const INDEXING_ENDED_NOTIFICATION = new NotificationType('indexingEnded');
+const CANCEL_INDEXING_REQUEST = new RequestType('cancelIndexing');
+const INDEX_WORKSPACE_CMD_NAME = 'intelephense.index.workspace';
+const CANCEL_INDEXING_CMD_NAME = 'intelephense.cancel.indexing';
+const ENTER_KEY_CMD_NAME = 'intelephense.enter.key';
+
+let languageClient: LanguageClient;
+let extensionContext: ExtensionContext;
+let middleware: IntelephenseMiddleware;
+let clientDisposable: Disposable;
+
+export async function activate(context: ExtensionContext) {
+
+      languages.setLanguageConfiguration('php', {
+            wordPattern: /(-?\d*\.\d\w*)|([^\-\`\~\!\@\#\%\^\&\*\(\)\=\+\[\{\]\}\\\|\;\:\'\"\,\.\<\>\/\?\s]+)/g,
+            onEnterRules: [
+                  {
+                        // e.g. /** | */
+                        beforeText: /^\s*\/\*\*(?!\/)([^\*]|\*(?!\/))*$/,
+                        afterText: /^\s*\*\/$/,
+                        action: { indentAction: IndentAction.IndentOutdent, appendText: ' * ' }
+                  },
+                  {
+                        // e.g. /** ...|
+                        beforeText: /^\s*\/\*\*(?!\/)([^\*]|\*(?!\/))*$/,
+                        action: { indentAction: IndentAction.None, appendText: ' * ' }
+                  },
+                  {
+                        // e.g.  * ...|
+                        beforeText: /^(\t|(\ \ ))*\ \*(\ ([^\*]|\*(?!\/))*)?$/,
+                        action: { indentAction: IndentAction.None, appendText: '* ' }
+                  },
+                  {
+                        // e.g.  */|
+                        beforeText: /^(\t|(\ \ ))*\ \*\/\s*$/,
+                        action: { indentAction: IndentAction.None, removeText: 1 }
+                  },
+                  {
+                        // e.g.  *-----*/|
+                        beforeText: /^(\t|(\ \ ))*\ \*[^/]*\*\/\s*$/,
+                        action: { indentAction: IndentAction.None, removeText: 1 }
+                  }
+            ]
+      });
+
+      extensionContext = context;
+      let versionMemento = context.workspaceState.get<string>('version');
+      let clearCache = false;
+      context.workspaceState.update('version', VERSION);
+
+      if (!versionMemento || (semver.lt(versionMemento, VERSION))) {
+            try {
+                  await fs.remove(context.storagePath);
+            } catch (e) {
+                  //ignore
+            }
+
+            clearCache = true;
+      }
+
+      middleware = createMiddleware(() => {
+            return languageClient;
+      });
+
+      languageClient = createClient(context, middleware, clearCache);
+
+      let indexWorkspaceCmdDisposable = commands.registerCommand(INDEX_WORKSPACE_CMD_NAME, indexWorkspace);
+      let cancelIndexingCmdDisposable = commands.registerCommand(CANCEL_INDEXING_CMD_NAME, cancelIndexing);
+      let enterKeyCmdDisposable = commands.registerCommand(ENTER_KEY_CMD_NAME, enterLicenceKey)
+
+      //push disposables
+      context.subscriptions.push(
+            indexWorkspaceCmdDisposable,
+            cancelIndexingCmdDisposable,
+            enterKeyCmdDisposable,
+            middleware
+      );
+
+      clientDisposable = languageClient.start();
+}
+
+function createClient(context: ExtensionContext, middleware: IntelephenseMiddleware, clearCache: boolean) {
+      let serverModule: string;
+      if (process.env.mode === 'debug') {
+            serverModule = context.asAbsolutePath(path.join('node_modules', 'intelephense', 'out', 'server.js'));
+      } else {
+            serverModule = context.asAbsolutePath(path.join('node_modules', 'intelephense', 'lib', 'intelephense.js'));
+      }
+      // The debug options for the server
+      let debugOptions = {
+            execArgv: ["--nolazy", "--inspect=6039", "--trace-warnings", "--preserve-symlinks"],
+            detached: true
+      };
+
+      // If the extension is launched in debug mode then the debug server options are used
+      // Otherwise the run options are used
+      let serverOptions: ServerOptions = {
+            run: { module: serverModule, transport: TransportKind.ipc },
+            debug: { module: serverModule, transport: TransportKind.ipc, options: debugOptions }
+      }
+
+      let intelephenseConfig = workspace.getConfiguration('intelephense');
+      let runtime = intelephenseConfig.get('runtime') as string | undefined;
+      let memory = Math.floor(Number(intelephenseConfig.get('maxMemory')));
+
+      if (runtime) {
+            serverOptions.run.runtime = runtime;
+            serverOptions.debug.runtime = runtime;
+      }
+
+      if (memory && memory > 256) {
+            let maxOldSpaceSize = '--max-old-space-size=' + memory.toString();
+            serverOptions.run.options = { execArgv: [maxOldSpaceSize] };
+            serverOptions.debug.options.execArgv.push(maxOldSpaceSize);
+      }
+
+      let initializationOptions = {
+            storagePath: context.storagePath,
+            clearCache: clearCache,
+            globalStoragePath: context.globalStoragePath,
+            isVscode: true
+      };
+
+      // Options to control the language client
+      let clientOptions: LanguageClientOptions = {
+            documentSelector: [
+                  { language: PHP_LANGUAGE_ID, scheme: 'file' },
+                  { language: PHP_LANGUAGE_ID, scheme: 'untitled' }
+            ],
+            initializationOptions: initializationOptions,
+            middleware: middleware
+      }
+
+      // Create the language client and start the client.
+      languageClient = new LanguageClient('intelephense', 'intelephense', serverOptions, clientOptions);
+      languageClient.onReady().then(() => {
+            registerNotificationListeners();
+            showStartMessage(context);
+      });
+      return languageClient;
+}
+
+function showStartMessage(context: ExtensionContext) {
+      const globalVersionMementoKey = 'intelephenseVersion';
+      let key: string | undefined;
+      let intelephenseConfig = workspace.getConfiguration('intelephense');
+      if (intelephenseConfig) {
+            key = intelephenseConfig.get('licenceKey');
+      }
+      const lastVersion = context.globalState.get<string>(globalVersionMementoKey);
+      const open = 'Open';
+      const dismiss = 'Dismiss';
+      if (key || (lastVersion && !semver.lt(lastVersion, VERSION))) {
+            return;
+      }
+      window.showInformationMessage(
+            `Intelephense updated to ${VERSION}.\nClick 'Open' to read about the latest features and fixes.`,
+            open,
+            dismiss
+      ).then(value => {
+            if (value === open) {
+                  env.openExternal(Uri.parse('https://intelephense.com'));
+            } else {
+                  context.globalState.update(globalVersionMementoKey, VERSION);
+            }
+      });
+}
+
+export function deactivate() {
+      if (!languageClient) {
+            return undefined;
+      }
+      return languageClient.stop();
+}
+
+function indexWorkspace() {
+      if (!languageClient) {
+            return;
+      }
+      languageClient.stop().then(_ => {
+            clientDisposable.dispose();
+            languageClient = createClient(extensionContext, middleware, true);
+            clientDisposable = languageClient.start();
+      });
+}
+
+function cancelIndexing() {
+      languageClient.sendRequest(CANCEL_INDEXING_REQUEST.method);
+}
+
+function enterLicenceKey() {
+
+      let currentValue = workspace.getConfiguration('intelephense').get<string>('licenceKey', '');
+      let options: InputBoxOptions = {
+            prompt: 'Intelephense Licence Key',
+            ignoreFocusOut: true,
+            validateInput: v => {
+                  v = v.trim();
+                  if (v && !/^[0-9a-zA-Z]{15}$/.test(v)) {
+                        return 'A licence key must be a 15 character alphanumeric string.'
+                  }
+                  return '';
+            }
+      }
+
+      if (currentValue) {
+            options.value = currentValue;
+      }
+
+      window.showInputBox(options).then(key => {
+            if (key !== undefined) {
+                  workspace.getConfiguration('intelephense').update('licenceKey', key, ConfigurationTarget.Global);
+            }
+      });
+}
+
+function registerNotificationListeners() {
+      let resolveIndexingPromise: () => void;
+      languageClient.onNotification(INDEXING_STARTED_NOTIFICATION.method, () => {
+            window.setStatusBarMessage('$(sync~spin) intelephense ' + VERSION.toString() + ' indexing ...', new Promise((resolve, reject) => {
+                  resolveIndexingPromise = () => {
+                        resolve();
+                  }
+            }));
+      });
+
+      languageClient.onNotification(INDEXING_ENDED_NOTIFICATION.method, () => {
+            if (resolveIndexingPromise) {
+                  resolveIndexingPromise();
+            }
+            resolveIndexingPromise = undefined;
+      });
+}